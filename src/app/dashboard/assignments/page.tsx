'use client'

import { useState, useEffect, useCallback } from 'react'
import { useAuth } from '@/contexts/AuthContext'
import apiClient from '@/lib/api'
import type { Assignment, Grade } from '@/lib/types'
import { Card, CardContent, CardHeader, CardTitle } from '@/components/ui/card'
import { Badge } from '@/components/ui/badge'
import { Input } from '@/components/ui/input'
import { Select, SelectContent, SelectItem, SelectTrigger, SelectValue } from '@/components/ui/select'
import { CalendarIcon, BookOpenIcon, ClockIcon } from '@heroicons/react/24/outline'
import { format, isAfter, parseISO } from 'date-fns'
import { ErrorBoundary } from '@/components/ErrorBoundary'

<<<<<<< HEAD
=======
interface Assignment {
  id: string
  title: string
  description: string | null
  dueDate: string | null
  maxPoints: number
  instructions: string | null
  isActive: boolean
  createdAt: string
  className: string
  teacherName: string
  teacherLastName: string
}

interface Grade {
  assignmentId: string
  id: string
  points: number | null
  feedback: string | null
  status: 'draft' | 'published'
  gradedAt: string | null
}

>>>>>>> 859a1b47
export default function StudentAssignmentsPage() {
  const { user, token } = useAuth()
  const [assignments, setAssignments] = useState<Assignment[]>([])
  const [grades, setGrades] = useState<Record<string, Grade>>({})
  const [loading, setLoading] = useState(true)
  const [error, setError] = useState('')
  const [filter, setFilter] = useState('all') // all, upcoming, overdue, completed
  const [search, setSearch] = useState('')

  const fetchAssignments = useCallback(async () => {
    try {
      setLoading(true)
      const response = await apiClient.getAssignments(token!)
      setAssignments(response)
    } catch (error) {
      console.error('Failed to fetch assignments:', error)
      setError('Failed to load assignments')
    } finally {
      setLoading(false)
    }
  }, [token])

  const fetchGrades = useCallback(async () => {
    try {
      const response = await apiClient.getGrades(token!)
      const gradesMap: Record<string, Grade> = {}
<<<<<<< HEAD
      response.forEach((grade: Grade) => {
=======
      response.grades?.forEach((grade: Grade) => {
>>>>>>> 859a1b47
        gradesMap[grade.assignmentId] = grade
      })
      setGrades(gradesMap)
    } catch (error) {
      console.error('Failed to fetch grades:', error)
    }
  }, [token])

  useEffect(() => {
    if (token) {
      fetchAssignments()
      if (user?.role === 'student') {
        fetchGrades()
      }
    }
  }, [token, user, fetchAssignments, fetchGrades])

  const getAssignmentStatus = (assignment: Assignment) => {
    const grade = grades[assignment.id]
    
    if (grade?.status === 'published') {
      return { status: 'graded', color: 'bg-green-100 text-green-800', label: 'Graded' }
    }
    
    if (!assignment.dueDate) {
      return { status: 'active', color: 'bg-blue-100 text-blue-800', label: 'Active' }
    }
    
    const dueDate = parseISO(assignment.dueDate)
    const now = new Date()
    
    if (isAfter(now, dueDate)) {
      return { status: 'overdue', color: 'bg-red-100 text-red-800', label: 'Overdue' }
    }
    
    return { status: 'upcoming', color: 'bg-yellow-100 text-yellow-800', label: 'Upcoming' }
  }

  const filteredAssignments = assignments.filter(assignment => {
    const className = assignment.className ?? ''
    const matchesSearch = search === '' ||
      assignment.title.toLowerCase().includes(search.toLowerCase()) ||
      className.toLowerCase().includes(search.toLowerCase())
    
    if (!matchesSearch) return false
    
    if (filter === 'all') return true
    
    const status = getAssignmentStatus(assignment)
    
    switch (filter) {
      case 'upcoming':
        return status.status === 'upcoming' || status.status === 'active'
      case 'overdue':
        return status.status === 'overdue'
      case 'completed':
        return status.status === 'graded'
      default:
        return true
    }
  })

  if (loading) {
    return (
      <div className="p-8">
        <div className="flex items-center justify-center min-h-[16rem]">
          <div className="text-lg text-gray-600">Loading assignments...</div>
        </div>
      </div>
    )
  }

  return (
    <ErrorBoundary>
      <div className="p-8 space-y-6">
      {/* Header */}
      <div>
        <h1 className="text-2xl font-bold text-gray-900">My Assignments</h1>
        <p className="text-gray-600 mt-1">View all your assignments and grades</p>
      </div>

      {error && (
        <div className="bg-red-50 border border-red-200 text-red-700 px-4 py-3 rounded">
          {error}
        </div>
      )}

      {/* Filters */}
      <div className="flex flex-col sm:flex-row gap-4">
        <div className="flex-1">
          <Input
            placeholder="Search assignments or classes..."
            value={search}
            onChange={(e) => setSearch(e.target.value)}
            className="max-w-md"
          />
        </div>
        <Select value={filter} onValueChange={setFilter}>
          <SelectTrigger className="w-48">
            <SelectValue />
          </SelectTrigger>
          <SelectContent>
            <SelectItem value="all">All Assignments</SelectItem>
            <SelectItem value="upcoming">Upcoming</SelectItem>
            <SelectItem value="overdue">Overdue</SelectItem>
            <SelectItem value="completed">Completed</SelectItem>
          </SelectContent>
        </Select>
      </div>

      {/* Assignments Grid */}
      {filteredAssignments.length === 0 ? (
        <div className="text-center py-12">
          <BookOpenIcon className="mx-auto h-12 w-12 text-gray-400" />
          <h3 className="mt-2 text-sm font-medium text-gray-900">
            {assignments.length === 0 ? 'No assignments' : 'No matching assignments'}
          </h3>
          <p className="mt-1 text-sm text-gray-500">
            {assignments.length === 0
              ? 'You don’t have any assignments yet.'
              : 'Try adjusting your search or filter.'}
          </p>
        </div>
      ) : (
        <div className="grid grid-cols-1 md:grid-cols-2 lg:grid-cols-3 gap-6">
          {filteredAssignments.map((assignment) => {
            const status = getAssignmentStatus(assignment)
            const grade = grades[assignment.id]
            const className = assignment.className || 'Unassigned class'

            return (
              <Card key={assignment.id} className="hover:shadow-lg transition-shadow">
                <CardHeader className="space-y-2">
                  <div className="flex items-start justify-between">
                    <CardTitle className="text-lg leading-tight">
                      {assignment.title}
                    </CardTitle>
                    <Badge className={status.color}>
                      {status.label}
                    </Badge>
                  </div>
                  <p className="text-sm text-gray-600">{className}</p>
                  <p className="text-xs text-gray-500">
                    {assignment.teacherName || 'Unknown'} {assignment.teacherLastName || ''}
                  </p>
                </CardHeader>
                <CardContent className="space-y-3">
                  {assignment.description && (
                    <p className="text-sm text-gray-600 line-clamp-2">
                      {assignment.description}
                    </p>
                  )}
                  
                  <div className="space-y-2">
                    {assignment.dueDate && (
                      <div className="flex items-center text-sm text-gray-500">
                        <CalendarIcon className="h-4 w-4 mr-2" />
                        Due: {(() => {
                          try {
                            return format(parseISO(assignment.dueDate), 'MMM d, yyyy h:mm a')
                          } catch {
                            return format(new Date(assignment.dueDate), 'MMM d, yyyy')
                          }
                        })()}
                      </div>
                    )}
                    
                    <div className="flex items-center text-sm text-gray-500">
                      <ClockIcon className="h-4 w-4 mr-2" />
                      Max Points: {assignment.maxPoints}
                    </div>
                  </div>

                  {/* Grade Information for Students */}
                  {user?.role === 'student' && grade?.status === 'published' && (
                    <div className="bg-gray-50 p-3 rounded-lg">
                      <div className="flex items-center justify-between mb-2">
                        <span className="text-sm font-medium text-gray-700">Your Grade:</span>
                        <span className="text-lg font-bold text-gray-900">
                          {grade.points !== null ? `${grade.points}/${assignment.maxPoints}` : 'Not graded'}
                        </span>
                      </div>
                      {grade.points !== null && (
                        <div className="text-xs text-gray-500 mb-2">
                          {Math.round((grade.points / assignment.maxPoints) * 100)}%
                        </div>
                      )}
                      {grade.feedback && (
                        <div>
                          <span className="text-xs font-medium text-gray-700">Feedback:</span>
                          <p className="text-xs text-gray-600 mt-1">{grade.feedback}</p>
                        </div>
                      )}
                    </div>
                  )}

                  {/* Instructions Preview */}
                  {assignment.instructions && (
                    <details className="text-sm">
                      <summary className="cursor-pointer text-gray-700 hover:text-gray-900">
                        View Instructions
                      </summary>
                      <p className="text-gray-600 mt-2 whitespace-pre-wrap">
                        {assignment.instructions}
                      </p>
                    </details>
                  )}
                </CardContent>
              </Card>
            )
          })}
        </div>
      )}
      </div>
    </ErrorBoundary>
  )
}<|MERGE_RESOLUTION|>--- conflicted
+++ resolved
@@ -12,8 +12,6 @@
 import { format, isAfter, parseISO } from 'date-fns'
 import { ErrorBoundary } from '@/components/ErrorBoundary'
 
-<<<<<<< HEAD
-=======
 interface Assignment {
   id: string
   title: string
@@ -37,7 +35,6 @@
   gradedAt: string | null
 }
 
->>>>>>> 859a1b47
 export default function StudentAssignmentsPage() {
   const { user, token } = useAuth()
   const [assignments, setAssignments] = useState<Assignment[]>([])
@@ -64,11 +61,7 @@
     try {
       const response = await apiClient.getGrades(token!)
       const gradesMap: Record<string, Grade> = {}
-<<<<<<< HEAD
       response.forEach((grade: Grade) => {
-=======
-      response.grades?.forEach((grade: Grade) => {
->>>>>>> 859a1b47
         gradesMap[grade.assignmentId] = grade
       })
       setGrades(gradesMap)
