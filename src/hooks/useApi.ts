'use client'

import { useCallback } from 'react'
import { useAuth } from '@/contexts/AuthContext'
<<<<<<< HEAD
import apiClient from '@/lib/api'
import { useCache, useCacheInvalidation } from './useCache'
import { toast } from 'react-hot-toast'
import type { QueryParams } from '@/lib/types'
import { processApiError } from '@/lib/processApiError'
export { CategorizedApiError } from '@/lib/processApiError'
=======
import apiClient, { ApiError, NetworkError, ValidationError } from '@/lib/api'
import { useCache, useCacheInvalidation } from './useCache'
import { toast } from 'react-hot-toast'
import type { QueryParams } from '@/lib/types'

type ErrorCategory =
  | 'validation'
  | 'auth'
  | 'permission'
  | 'notFound'
  | 'conflict'
  | 'rateLimit'
  | 'server'
  | 'network'
  | 'error'

export class CategorizedApiError extends Error {
  constructor(
    message: string,
    public readonly category: ErrorCategory,
    public readonly originalError: Error
  ) {
    super(message)
    this.name = 'CategorizedApiError'
  }
}
>>>>>>> 859a1b47

export interface UseApiOptions {
  enableCache?: boolean
  cacheTTL?: number
  showErrorToast?: boolean
  showSuccessToast?: boolean
  successMessage?: string
}

// Generic API hook with caching
export function useApi<T>(
  endpoint: string,
  options: UseApiOptions = {}
) {
  const { token } = useAuth()
  const {
    enableCache = true,
    cacheTTL = 5 * 60 * 1000, // 5 minutes
    showErrorToast = true,
    showSuccessToast = false,
    successMessage
  } = options

  const fetcher = useCallback(async (): Promise<T> => {
    if (!token) throw new Error('No authentication token')
    
    const response = await apiClient.request<T>(endpoint, { token })
    
    if (showSuccessToast && successMessage) {
      toast.success(successMessage)
    }
    
    return response
  }, [endpoint, token, showSuccessToast, successMessage])

  const cacheKey = JSON.stringify({ endpoint, token })

  const {
    data,
    loading,
    error,
    isStale,
    mutate,
    invalidate,
    refetch
  } = useCache(cacheKey, fetcher, {
    ttl: cacheTTL,
    enabled: enableCache && !!token
  })

  // Enhanced error handling
  const processedError = error
    ? processApiError(error, { showToast: showErrorToast, notify: toast.error })
    : null

  return {
    data,
    loading,
    error: processedError,
    isStale,
    mutate,
    invalidate,
    refetch
  }
}

// Specialized hooks for common operations
export function useUsers(params?: QueryParams) {
  const { token } = useAuth()
  
  const fetcher = useCallback(async () => {
    if (!token) throw new Error('No authentication token')
    return apiClient.getUsers(token, params)
  }, [token, params])

  return useCache(`users-${JSON.stringify(params)}`, fetcher)
}

export function useClasses(params?: QueryParams) {
  const { token } = useAuth()
  
  const fetcher = useCallback(async () => {
    if (!token) throw new Error('No authentication token')
    return apiClient.getClasses(token, params)
  }, [token, params])

  return useCache(`classes-${JSON.stringify(params)}`, fetcher)
}

export function useAssignments(params?: QueryParams) {
  const { token } = useAuth()
  
  const fetcher = useCallback(async () => {
    if (!token) throw new Error('No authentication token')
    return apiClient.getAssignments(token, params)
  }, [token, params])

  return useCache(`assignments-${JSON.stringify(params)}`, fetcher)
}

export function useGrades(params?: QueryParams) {
  const { token } = useAuth()
  
  const fetcher = useCallback(async () => {
    if (!token) throw new Error('No authentication token')
    return apiClient.getGrades(token, params)
  }, [token, params])

  return useCache(`grades-${JSON.stringify(params)}`, fetcher)
}

<<<<<<< HEAD
// Mutation hooks with toast feedback and cache invalidation
=======
// Mutation hooks with optimistic updates
>>>>>>> 859a1b47
export function useApiMutation<TData, TVariables = Record<string, unknown>>(
  mutationFn: (variables: TVariables) => Promise<TData>,
  options: {
    onSuccess?: (data: TData, variables: TVariables) => void
    onError?: (error: Error, variables: TVariables) => void
    invalidatePatterns?: string[]
    showSuccessToast?: boolean
    showErrorToast?: boolean
    successMessage?: string
  } = {}
) {
  const {
    onSuccess,
    onError,
    invalidatePatterns = [],
    showSuccessToast = true,
    showErrorToast = true,
    successMessage
  } = options

  const { invalidatePattern } = useCacheInvalidation()

  const mutation = useCallback(async (variables: TVariables) => {
    try {
      const data = await mutationFn(variables)

      // Invalidate cache patterns
      invalidatePatterns.forEach(pattern => invalidatePattern(pattern))

      if (showSuccessToast) {
        toast.success(successMessage || 'Operation completed successfully')
      }

      onSuccess?.(data, variables)
      return data
    } catch (error) {
      const processedError = processApiError(error as Error, {
        showToast: showErrorToast,
        notify: toast.error
      })
      onError?.(processedError, variables)
      throw processedError
    }
  }, [mutationFn, onSuccess, onError, invalidatePatterns, showSuccessToast, showErrorToast, successMessage, invalidatePattern])

  return mutation
<<<<<<< HEAD
=======
}

// Process and categorize API errors
function processApiError(error: Error, showToast = true): CategorizedApiError {
  let message = error.message
  let category = 'error'

  if (error instanceof ValidationError) {
    message = 'Please check your input and try again'
    category = 'validation'
    
    if (showToast) {
      // Show specific validation errors
      Object.entries(error.errors).forEach(([field, fieldError]) => {
        toast.error(`${field}: ${fieldError}`)
      })
    }
  } else if (error instanceof ApiError) {
    switch (error.status) {
      case 401:
        message = 'Please log in to continue'
        category = 'auth'
        break
      case 403:
        message = 'You do not have permission to perform this action'
        category = 'permission'
        break
      case 404:
        message = 'The requested resource was not found'
        category = 'notFound'
        break
      case 409:
        message = 'This resource already exists'
        category = 'conflict'
        break
      case 429:
        message = 'Too many requests. Please slow down'
        category = 'rateLimit'
        break
      case 500:
        message = 'Server error. Please try again later'
        category = 'server'
        break
    }
    
    if (showToast) {
      toast.error(message)
    }
  } else if (error instanceof NetworkError) {
    message = 'Network error. Please check your connection'
    category = 'network'
    
    if (showToast) {
      toast.error(message)
    }
  } else {
    if (showToast) {
      toast.error(message)
    }
  }

  // Add category to error for better handling
  return new CategorizedApiError(message, category, error)
>>>>>>> 859a1b47
}<|MERGE_RESOLUTION|>--- conflicted
+++ resolved
@@ -2,14 +2,12 @@
 
 import { useCallback } from 'react'
 import { useAuth } from '@/contexts/AuthContext'
-<<<<<<< HEAD
 import apiClient from '@/lib/api'
 import { useCache, useCacheInvalidation } from './useCache'
 import { toast } from 'react-hot-toast'
 import type { QueryParams } from '@/lib/types'
 import { processApiError } from '@/lib/processApiError'
 export { CategorizedApiError } from '@/lib/processApiError'
-=======
 import apiClient, { ApiError, NetworkError, ValidationError } from '@/lib/api'
 import { useCache, useCacheInvalidation } from './useCache'
 import { toast } from 'react-hot-toast'
@@ -36,7 +34,6 @@
     this.name = 'CategorizedApiError'
   }
 }
->>>>>>> 859a1b47
 
 export interface UseApiOptions {
   enableCache?: boolean
@@ -148,11 +145,7 @@
   return useCache(`grades-${JSON.stringify(params)}`, fetcher)
 }
 
-<<<<<<< HEAD
 // Mutation hooks with toast feedback and cache invalidation
-=======
-// Mutation hooks with optimistic updates
->>>>>>> 859a1b47
 export function useApiMutation<TData, TVariables = Record<string, unknown>>(
   mutationFn: (variables: TVariables) => Promise<TData>,
   options: {
@@ -199,8 +192,6 @@
   }, [mutationFn, onSuccess, onError, invalidatePatterns, showSuccessToast, showErrorToast, successMessage, invalidatePattern])
 
   return mutation
-<<<<<<< HEAD
-=======
 }
 
 // Process and categorize API errors
@@ -264,5 +255,4 @@
 
   // Add category to error for better handling
   return new CategorizedApiError(message, category, error)
->>>>>>> 859a1b47
 }